--- conflicted
+++ resolved
@@ -25,8 +25,5 @@
 # state file created during tests
 ferox-http*
 
-<<<<<<< HEAD
-=======
 # python stuff cuz reasons
->>>>>>> 8849db19
 Pipfile*